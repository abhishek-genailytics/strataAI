--- conflicted
+++ resolved
@@ -210,245 +210,129 @@
 
   return (
     <>
-        {/* Header */}
-        <div className="flex flex-col sm:flex-row sm:items-center justify-between gap-4 mb-8">
-<<<<<<< HEAD
-          <div className="flex items-center space-x-3">
-            <button
-              onClick={() => navigate(-1)}
-              className="text-slate-500 hover:text-slate-700 transition-colors"
-            >
-              <svg
-                className="w-5 h-5"
-                fill="none"
-                stroke="currentColor"
-                viewBox="0 0 24 24"
-              >
-                <path
-                  strokeLinecap="round"
-                  strokeLinejoin="round"
-                  strokeWidth={2}
-                  d="M11 19l-7-7 7-7m8 14l-7-7 7-7"
-                />
-              </svg>
-            </button>
-            <h1 className="text-2xl font-bold text-slate-900">Monitor</h1>
+      {/* Header */}
+      <div className="flex flex-col sm:flex-row sm:items-center justify-between gap-4 mb-8">
+        <h1 className="text-3xl font-bold text-slate-900">Monitor</h1>
+
+        <div className="flex items-center space-x-3">
+          <Button
+            variant="outline"
+            size="sm"
+            onClick={() => setShowFilter(!showFilter)}
+            className="border-slate-300 text-slate-700 hover:border-slate-400 bg-white/60"
+          >
+            <Filter className="w-4 h-4 mr-2" />
+            Filter
+          </Button>
+          <select
+            value={timeRange}
+            onChange={(e) => setTimeRange(e.target.value)}
+            className="px-4 py-2 border border-slate-300 rounded-lg focus:ring-2 focus:ring-blue-500 focus:border-blue-500 bg-white/60 text-sm"
+          >
+            <option>Last 3 hours</option>
+            <option>Last 24 hours</option>
+            <option>Last 7 days</option>
+            <option>Last 30 days</option>
+          </select>
+          <Button
+            variant="ghost"
+            size="sm"
+            className="text-slate-400 hover:text-slate-600"
+          >
+            <MoreVertical className="w-4 h-4" />
+          </Button>
+        </div>
+      </div>
+
+      {/* Sample Data Warning */}
+      <div className="mb-6">
+        <Card className="bg-gradient-to-r from-red-50 to-orange-50 border-red-200 border">
+          <div className="flex items-center">
+            <AlertTriangle className="h-5 w-5 text-red-500 mr-3" />
+            <div className="flex-1">
+              <div className="flex items-center justify-between">
+                <p className="text-sm font-medium text-red-800">
+                  ▲ You are viewing Sample Data
+                </p>
+                <button className="text-red-500 hover:text-red-700">
+                  <span className="sr-only">Dismiss</span>✕
+                </button>
+              </div>
+            </div>
           </div>
-=======
-          <h1 className="text-3xl font-bold text-slate-900">Monitor</h1>
->>>>>>> d3f2a9fe
-
-          <div className="flex items-center space-x-3">
-            <Button
-              variant="outline"
-              size="sm"
-              onClick={() => setShowFilter(!showFilter)}
-              className="border-slate-300 text-slate-700 hover:border-slate-400 bg-white/60"
-            >
-              <Filter className="w-4 h-4 mr-2" />
-              Filter
-            </Button>
-            <select
-              value={timeRange}
-              onChange={(e) => setTimeRange(e.target.value)}
-              className="px-4 py-2 border border-slate-300 rounded-lg focus:ring-2 focus:ring-blue-500 focus:border-blue-500 bg-white/60 text-sm"
-            >
-              <option>Last 3 hours</option>
-              <option>Last 24 hours</option>
-              <option>Last 7 days</option>
-              <option>Last 30 days</option>
-            </select>
-            <Button
-              variant="ghost"
-              size="sm"
-              className="text-slate-400 hover:text-slate-600"
-            >
-              <MoreVertical className="w-4 h-4" />
-            </Button>
-          </div>
-        </div>
-
-        {/* Sample Data Warning */}
-        <div className="mb-6">
-          <Card className="bg-gradient-to-r from-red-50 to-orange-50 border-red-200 border">
-            <div className="flex items-center">
-              <AlertTriangle className="h-5 w-5 text-red-500 mr-3" />
+        </Card>
+      </div>
+
+      {/* Tabs */}
+      <div className="flex space-x-1 border-b border-slate-200 mb-8 bg-white/60 p-1 rounded-xl">
+        {tabs.map((tab) => (
+          <button
+            key={tab.id}
+            onClick={() => setActiveTab(tab.id)}
+            className={`flex items-center px-6 py-3 text-sm font-medium rounded-lg transition-all duration-200 ${
+              activeTab === tab.id
+                ? "bg-white text-blue-600 shadow-md border border-blue-200"
+                : "text-slate-600 hover:text-slate-900 hover:bg-white/40"
+            }`}
+          >
+            <tab.icon className="w-4 h-4 mr-2" />
+            {tab.name}
+          </button>
+        ))}
+      </div>
+
+      {/* Metrics Overview */}
+      <div className="grid grid-cols-1 sm:grid-cols-2 lg:grid-cols-4 gap-6 mb-8">
+        {metricCards.map((metric, index) => (
+          <Card
+            key={index}
+            className="bg-white/80 backdrop-blur-sm border-0 shadow-lg hover:shadow-xl transition-shadow duration-300"
+          >
+            <div className="flex items-center justify-between">
               <div className="flex-1">
-                <div className="flex items-center justify-between">
-                  <p className="text-sm font-medium text-red-800">
-                    ▲ You are viewing Sample Data
+                <p className="text-sm font-medium text-slate-600 mb-1">
+                  {metric.title}
+                </p>
+                <div className="flex items-baseline space-x-1">
+                  <p className="text-2xl font-bold text-slate-900">
+                    {metric.value}
                   </p>
-                  <button className="text-red-500 hover:text-red-700">
-                    <span className="sr-only">Dismiss</span>✕
-                  </button>
+                  {metric.unit && (
+                    <span className="text-sm text-slate-500 font-medium">
+                      {metric.unit}
+                    </span>
+                  )}
                 </div>
+                <div
+                  className={`text-xs font-medium mt-1 ${
+                    metric.change.startsWith("+")
+                      ? "text-green-600"
+                      : "text-red-600"
+                  }`}
+                >
+                  {metric.change} from last period
+                </div>
+              </div>
+              <div className={`p-3 rounded-xl bg-${metric.color}-50`}>
+                <metric.icon className={`w-6 h-6 text-${metric.color}-600`} />
               </div>
             </div>
           </Card>
-        </div>
-
-        {/* Tabs */}
-        <div className="flex space-x-1 border-b border-slate-200 mb-8 bg-white/60 p-1 rounded-xl">
-          {tabs.map((tab) => (
-            <button
-              key={tab.id}
-              onClick={() => setActiveTab(tab.id)}
-              className={`flex items-center px-6 py-3 text-sm font-medium rounded-lg transition-all duration-200 ${
-                activeTab === tab.id
-                  ? "bg-white text-blue-600 shadow-md border border-blue-200"
-                  : "text-slate-600 hover:text-slate-900 hover:bg-white/40"
-              }`}
-            >
-              <tab.icon className="w-4 h-4 mr-2" />
-              {tab.name}
-            </button>
-          ))}
-        </div>
-
-        {/* Metrics Overview */}
-        <div className="grid grid-cols-1 sm:grid-cols-2 lg:grid-cols-4 gap-6 mb-8">
-          {metricCards.map((metric, index) => (
-            <Card
-              key={index}
-              className="bg-white/80 backdrop-blur-sm border-0 shadow-lg hover:shadow-xl transition-shadow duration-300"
-            >
-              <div className="flex items-center justify-between">
-                <div className="flex-1">
-                  <p className="text-sm font-medium text-slate-600 mb-1">
-                    {metric.title}
-                  </p>
-                  <div className="flex items-baseline space-x-1">
-                    <p className="text-2xl font-bold text-slate-900">
-                      {metric.value}
-                    </p>
-                    {metric.unit && (
-                      <span className="text-sm text-slate-500 font-medium">
-                        {metric.unit}
-                      </span>
-                    )}
-                  </div>
-                  <div
-                    className={`text-xs font-medium mt-1 ${
-                      metric.change.startsWith("+")
-                        ? "text-green-600"
-                        : "text-red-600"
-                    }`}
-                  >
-                    {metric.change} from last period
-                  </div>
-                </div>
-                <div className={`p-3 rounded-xl bg-${metric.color}-50`}>
-                  <metric.icon className={`w-6 h-6 text-${metric.color}-600`} />
-                </div>
-              </div>
-            </Card>
-          ))}
-        </div>
-
-        {/* Charts Grid */}
-        <div className="grid grid-cols-1 xl:grid-cols-2 gap-8">
-          {/* Request Latency Chart */}
-          <Card className="bg-white/80 backdrop-blur-sm border-0 shadow-lg">
-            <div className="flex items-center justify-between mb-6">
-              <h3 className="text-lg font-bold text-slate-900">
-                Request Latency
-                <span className="text-sm font-normal text-slate-500 ml-2">
-                  (milliseconds)
-                </span>
-              </h3>
-              <div className="flex items-center space-x-2">
-                <div className="flex space-x-1">
-                  {["P99", "P90", "P50"].map((percentile) => (
-                    <button
-                      key={percentile}
-                      onClick={() => setSelectedPercentile(percentile)}
-                      className={`px-3 py-1 text-sm rounded-lg transition-all duration-200 ${
-                        selectedPercentile === percentile
-                          ? "bg-blue-600 text-white shadow-md"
-                          : "text-slate-600 hover:text-slate-900 hover:bg-slate-100"
-                      }`}
-                    >
-                      {percentile}
-                    </button>
-                  ))}
-                </div>
-                <div className="flex items-center space-x-1">
-                  <Button
-                    variant="ghost"
-                    size="sm"
-                    className="text-slate-400 hover:text-slate-600"
-                  >
-                    <Code className="w-4 h-4" />
-                  </Button>
-                  <Button
-                    variant="ghost"
-                    size="sm"
-                    className="text-slate-400 hover:text-slate-600"
-                  >
-                    <Download className="w-4 h-4" />
-                  </Button>
-                  <Button
-                    variant="ghost"
-                    size="sm"
-                    className="text-slate-400 hover:text-slate-600"
-                  >
-                    <Maximize2 className="w-4 h-4" />
-                  </Button>
-                </div>
-              </div>
-            </div>
-            <ResponsiveContainer width="100%" height={280}>
-              <AreaChart data={latencyData}>
-                <defs>
-                  <linearGradient
-                    id="latencyGradient"
-                    x1="0"
-                    y1="0"
-                    x2="0"
-                    y2="1"
-                  >
-                    <stop offset="5%" stopColor="#3b82f6" stopOpacity={0.3} />
-                    <stop offset="95%" stopColor="#3b82f6" stopOpacity={0.05} />
-                  </linearGradient>
-                </defs>
-                <CartesianGrid strokeDasharray="3 3" stroke="#e2e8f0" />
-                <XAxis
-                  dataKey="time"
-                  tick={{ fontSize: 12, fill: "#64748b" }}
-                  tickLine={{ stroke: "#cbd5e1" }}
-                />
-                <YAxis
-                  tick={{ fontSize: 12, fill: "#64748b" }}
-                  tickLine={{ stroke: "#cbd5e1" }}
-                />
-                <Tooltip
-                  contentStyle={{
-                    backgroundColor: "#ffffff",
-                    border: "1px solid #e2e8f0",
-                    borderRadius: "12px",
-                    boxShadow: "0 10px 15px -3px rgba(0, 0, 0, 0.1)",
-                  }}
-                />
-                <Area
-                  type="monotone"
-                  dataKey={selectedPercentile}
-                  stroke="#3b82f6"
-                  strokeWidth={3}
-                  fill="url(#latencyGradient)"
-                />
-              </AreaChart>
-            </ResponsiveContainer>
-          </Card>
-
-          {/* Time to First Token */}
-          <Card className="bg-white/80 backdrop-blur-sm border-0 shadow-lg">
-            <div className="flex items-center justify-between mb-6">
-              <h3 className="text-lg font-bold text-slate-900">
-                Time to First Token
-                <span className="text-sm font-normal text-slate-500 ml-2">
-                  (milliseconds)
-                </span>
-              </h3>
+        ))}
+      </div>
+
+      {/* Charts Grid */}
+      <div className="grid grid-cols-1 xl:grid-cols-2 gap-8">
+        {/* Request Latency Chart */}
+        <Card className="bg-white/80 backdrop-blur-sm border-0 shadow-lg">
+          <div className="flex items-center justify-between mb-6">
+            <h3 className="text-lg font-bold text-slate-900">
+              Request Latency
+              <span className="text-sm font-normal text-slate-500 ml-2">
+                (milliseconds)
+              </span>
+            </h3>
+            <div className="flex items-center space-x-2">
               <div className="flex space-x-1">
                 {["P99", "P90", "P50"].map((percentile) => (
                   <button
@@ -456,7 +340,7 @@
                     onClick={() => setSelectedPercentile(percentile)}
                     className={`px-3 py-1 text-sm rounded-lg transition-all duration-200 ${
                       selectedPercentile === percentile
-                        ? "bg-purple-600 text-white shadow-md"
+                        ? "bg-blue-600 text-white shadow-md"
                         : "text-slate-600 hover:text-slate-900 hover:bg-slate-100"
                     }`}
                   >
@@ -464,45 +348,7 @@
                   </button>
                 ))}
               </div>
-            </div>
-            <ResponsiveContainer width="100%" height={280}>
-              <LineChart data={latencyData}>
-                <CartesianGrid strokeDasharray="3 3" stroke="#e2e8f0" />
-                <XAxis
-                  dataKey="time"
-                  tick={{ fontSize: 12, fill: "#64748b" }}
-                />
-                <YAxis tick={{ fontSize: 12, fill: "#64748b" }} />
-                <Tooltip
-                  contentStyle={{
-                    backgroundColor: "#ffffff",
-                    border: "1px solid #e2e8f0",
-                    borderRadius: "12px",
-                    boxShadow: "0 10px 15px -3px rgba(0, 0, 0, 0.1)",
-                  }}
-                />
-                <Line
-                  type="monotone"
-                  dataKey={selectedPercentile}
-                  stroke="#8b5cf6"
-                  strokeWidth={3}
-                  dot={{ fill: "#8b5cf6", strokeWidth: 2, r: 5 }}
-                  activeDot={{ r: 7, stroke: "#8b5cf6", strokeWidth: 2 }}
-                />
-              </LineChart>
-            </ResponsiveContainer>
-          </Card>
-
-          {/* Input Tokens Chart */}
-          <Card className="bg-white/80 backdrop-blur-sm border-0 shadow-lg xl:col-span-2">
-            <div className="flex items-center justify-between mb-6">
-              <h3 className="text-lg font-bold text-slate-900">
-                Input Tokens
-                <span className="text-sm font-normal text-slate-500 ml-2">
-                  (tokens)
-                </span>
-              </h3>
-              <div className="flex items-center space-x-2">
+              <div className="flex items-center space-x-1">
                 <Button
                   variant="ghost"
                   size="sm"
@@ -526,253 +372,377 @@
                 </Button>
               </div>
             </div>
-            <ResponsiveContainer width="100%" height={300}>
-              <BarChart
-                data={metricData}
-                margin={{ top: 20, right: 30, left: 20, bottom: 5 }}
-              >
-                <CartesianGrid strokeDasharray="3 3" stroke="#e2e8f0" />
-                <XAxis
-                  dataKey="time"
-                  tick={{ fontSize: 12, fill: "#64748b" }}
-                  tickLine={{ stroke: "#cbd5e1" }}
-                />
-                <YAxis
-                  tick={{ fontSize: 12, fill: "#64748b" }}
-                  tickFormatter={formatNumber}
-                  tickLine={{ stroke: "#cbd5e1" }}
-                />
-                <Tooltip
-                  formatter={(value: number, name: string) => [
-                    formatNumber(value),
-                    name,
-                  ]}
-                  labelStyle={{ color: "#334155", fontWeight: 500 }}
-                  contentStyle={{
-                    backgroundColor: "#ffffff",
-                    border: "1px solid #e2e8f0",
-                    borderRadius: "12px",
-                    boxShadow: "0 10px 15px -3px rgba(0, 0, 0, 0.1)",
-                  }}
-                />
-                <Legend wrapperStyle={{ paddingTop: "20px" }} />
-                {Object.entries(modelColors)
-                  .slice(0, 5)
-                  .map(([model, color]) => (
-                    <Bar
-                      key={model}
-                      dataKey={model}
-                      fill={color}
-                      name={model}
-                      radius={[2, 2, 0, 0]}
-                    />
-                  ))}
-              </BarChart>
-            </ResponsiveContainer>
-          </Card>
-
-          {/* Output Tokens Chart */}
-          <Card className="bg-white/80 backdrop-blur-sm border-0 shadow-lg xl:col-span-2">
-            <div className="flex items-center justify-between mb-6">
-              <h3 className="text-lg font-bold text-slate-900">
-                Output Tokens
-                <span className="text-sm font-normal text-slate-500 ml-2">
-                  (tokens)
-                </span>
-              </h3>
-            </div>
-            <ResponsiveContainer width="100%" height={300}>
-              <BarChart
-                data={outputData}
-                margin={{ top: 20, right: 30, left: 20, bottom: 5 }}
-              >
-                <CartesianGrid strokeDasharray="3 3" stroke="#e2e8f0" />
-                <XAxis
-                  dataKey="time"
-                  tick={{ fontSize: 12, fill: "#64748b" }}
-                  tickLine={{ stroke: "#cbd5e1" }}
-                />
-                <YAxis
-                  tick={{ fontSize: 12, fill: "#64748b" }}
-                  tickFormatter={formatNumber}
-                  tickLine={{ stroke: "#cbd5e1" }}
-                />
-                <Tooltip
-                  formatter={(value: number, name: string) => [
-                    formatNumber(value),
-                    name,
-                  ]}
-                  labelStyle={{ color: "#334155", fontWeight: 500 }}
-                  contentStyle={{
-                    backgroundColor: "#ffffff",
-                    border: "1px solid #e2e8f0",
-                    borderRadius: "12px",
-                    boxShadow: "0 10px 15px -3px rgba(0, 0, 0, 0.1)",
-                  }}
-                />
-                <Legend />
-                {Object.entries(modelColors)
-                  .slice(0, 5)
-                  .map(([model, color]) => (
-                    <Bar
-                      key={model}
-                      dataKey={model}
-                      fill={color}
-                      name={model}
-                      radius={[2, 2, 0, 0]}
-                    />
-                  ))}
-              </BarChart>
-            </ResponsiveContainer>
-          </Card>
-
-          {/* Requests Per Second */}
-          <Card className="bg-white/80 backdrop-blur-sm border-0 shadow-lg">
-            <div className="flex items-center justify-between mb-6">
-              <h3 className="text-lg font-bold text-slate-900">
-                Requests Per Second
-                <span className="text-sm font-normal text-slate-500 ml-2">
-                  (requests/second)
-                </span>
-              </h3>
-            </div>
-            <ResponsiveContainer width="100%" height={200}>
-              <AreaChart data={requestsData}>
-                <defs>
-                  <linearGradient
-                    id="requestsGradient"
-                    x1="0"
-                    y1="0"
-                    x2="0"
-                    y2="1"
-                  >
-                    <stop offset="5%" stopColor="#10b981" stopOpacity={0.3} />
-                    <stop offset="95%" stopColor="#10b981" stopOpacity={0.05} />
-                  </linearGradient>
-                </defs>
-                <CartesianGrid strokeDasharray="3 3" stroke="#e2e8f0" />
-                <XAxis
-                  dataKey="time"
-                  tick={{ fontSize: 12, fill: "#64748b" }}
-                />
-                <YAxis tick={{ fontSize: 12, fill: "#64748b" }} />
-                <Tooltip
-                  contentStyle={{
-                    backgroundColor: "#ffffff",
-                    border: "1px solid #e2e8f0",
-                    borderRadius: "12px",
-                  }}
-                />
-                <Area
-                  type="monotone"
-                  dataKey="value"
-                  stroke="#10b981"
-                  strokeWidth={3}
-                  fill="url(#requestsGradient)"
-                />
-              </AreaChart>
-            </ResponsiveContainer>
-          </Card>
-        </div>
-
-        {/* Model Performance Summary */}
+          </div>
+          <ResponsiveContainer width="100%" height={280}>
+            <AreaChart data={latencyData}>
+              <defs>
+                <linearGradient
+                  id="latencyGradient"
+                  x1="0"
+                  y1="0"
+                  x2="0"
+                  y2="1"
+                >
+                  <stop offset="5%" stopColor="#3b82f6" stopOpacity={0.3} />
+                  <stop offset="95%" stopColor="#3b82f6" stopOpacity={0.05} />
+                </linearGradient>
+              </defs>
+              <CartesianGrid strokeDasharray="3 3" stroke="#e2e8f0" />
+              <XAxis
+                dataKey="time"
+                tick={{ fontSize: 12, fill: "#64748b" }}
+                tickLine={{ stroke: "#cbd5e1" }}
+              />
+              <YAxis
+                tick={{ fontSize: 12, fill: "#64748b" }}
+                tickLine={{ stroke: "#cbd5e1" }}
+              />
+              <Tooltip
+                contentStyle={{
+                  backgroundColor: "#ffffff",
+                  border: "1px solid #e2e8f0",
+                  borderRadius: "12px",
+                  boxShadow: "0 10px 15px -3px rgba(0, 0, 0, 0.1)",
+                }}
+              />
+              <Area
+                type="monotone"
+                dataKey={selectedPercentile}
+                stroke="#3b82f6"
+                strokeWidth={3}
+                fill="url(#latencyGradient)"
+              />
+            </AreaChart>
+          </ResponsiveContainer>
+        </Card>
+
+        {/* Time to First Token */}
         <Card className="bg-white/80 backdrop-blur-sm border-0 shadow-lg">
           <div className="flex items-center justify-between mb-6">
             <h3 className="text-lg font-bold text-slate-900">
-              Model Performance Summary
+              Time to First Token
+              <span className="text-sm font-normal text-slate-500 ml-2">
+                (milliseconds)
+              </span>
+            </h3>
+            <div className="flex space-x-1">
+              {["P99", "P90", "P50"].map((percentile) => (
+                <button
+                  key={percentile}
+                  onClick={() => setSelectedPercentile(percentile)}
+                  className={`px-3 py-1 text-sm rounded-lg transition-all duration-200 ${
+                    selectedPercentile === percentile
+                      ? "bg-purple-600 text-white shadow-md"
+                      : "text-slate-600 hover:text-slate-900 hover:bg-slate-100"
+                  }`}
+                >
+                  {percentile}
+                </button>
+              ))}
+            </div>
+          </div>
+          <ResponsiveContainer width="100%" height={280}>
+            <LineChart data={latencyData}>
+              <CartesianGrid strokeDasharray="3 3" stroke="#e2e8f0" />
+              <XAxis dataKey="time" tick={{ fontSize: 12, fill: "#64748b" }} />
+              <YAxis tick={{ fontSize: 12, fill: "#64748b" }} />
+              <Tooltip
+                contentStyle={{
+                  backgroundColor: "#ffffff",
+                  border: "1px solid #e2e8f0",
+                  borderRadius: "12px",
+                  boxShadow: "0 10px 15px -3px rgba(0, 0, 0, 0.1)",
+                }}
+              />
+              <Line
+                type="monotone"
+                dataKey={selectedPercentile}
+                stroke="#8b5cf6"
+                strokeWidth={3}
+                dot={{ fill: "#8b5cf6", strokeWidth: 2, r: 5 }}
+                activeDot={{ r: 7, stroke: "#8b5cf6", strokeWidth: 2 }}
+              />
+            </LineChart>
+          </ResponsiveContainer>
+        </Card>
+
+        {/* Input Tokens Chart */}
+        <Card className="bg-white/80 backdrop-blur-sm border-0 shadow-lg xl:col-span-2">
+          <div className="flex items-center justify-between mb-6">
+            <h3 className="text-lg font-bold text-slate-900">
+              Input Tokens
+              <span className="text-sm font-normal text-slate-500 ml-2">
+                (tokens)
+              </span>
             </h3>
             <div className="flex items-center space-x-2">
-              <span className="text-sm text-slate-500">
-                Last updated: 2 minutes ago
-              </span>
               <Button
                 variant="ghost"
                 size="sm"
-                className="text-blue-600 hover:text-blue-800"
+                className="text-slate-400 hover:text-slate-600"
               >
-                <RotateCcw className="w-4 h-4" />
+                <Code className="w-4 h-4" />
+              </Button>
+              <Button
+                variant="ghost"
+                size="sm"
+                className="text-slate-400 hover:text-slate-600"
+              >
+                <Download className="w-4 h-4" />
+              </Button>
+              <Button
+                variant="ghost"
+                size="sm"
+                className="text-slate-400 hover:text-slate-600"
+              >
+                <Maximize2 className="w-4 h-4" />
               </Button>
             </div>
           </div>
-
-          <div className="grid grid-cols-1 md:grid-cols-2 lg:grid-cols-3 xl:grid-cols-5 gap-4">
-            {[
-              {
-                name: "gpt-4o",
-                requests: "45.2K",
-                latency: "1.2s",
-                cost: "$2.85",
-                status: "healthy",
-              },
-              {
-                name: "claude-3-sonnet",
-                requests: "32.1K",
-                latency: "0.9s",
-                cost: "$1.95",
-                status: "healthy",
-              },
-              {
-                name: "gpt-4",
-                requests: "18.5K",
-                latency: "1.8s",
-                cost: "$4.20",
-                status: "warning",
-              },
-              {
-                name: "gemini-2",
-                requests: "28.7K",
-                latency: "1.1s",
-                cost: "$1.65",
-                status: "healthy",
-              },
-              {
-                name: "gpt-3.5",
-                requests: "67.3K",
-                latency: "0.6s",
-                cost: "$0.85",
-                status: "healthy",
-              },
-            ].map((model) => (
-              <div
-                key={model.name}
-                className="p-4 border border-slate-200 rounded-xl hover:border-slate-300 transition-colors bg-white/60"
-              >
-                <div className="flex items-center justify-between mb-3">
-                  <span className="font-semibold text-slate-900 text-sm">
-                    {model.name}
+          <ResponsiveContainer width="100%" height={300}>
+            <BarChart
+              data={metricData}
+              margin={{ top: 20, right: 30, left: 20, bottom: 5 }}
+            >
+              <CartesianGrid strokeDasharray="3 3" stroke="#e2e8f0" />
+              <XAxis
+                dataKey="time"
+                tick={{ fontSize: 12, fill: "#64748b" }}
+                tickLine={{ stroke: "#cbd5e1" }}
+              />
+              <YAxis
+                tick={{ fontSize: 12, fill: "#64748b" }}
+                tickFormatter={formatNumber}
+                tickLine={{ stroke: "#cbd5e1" }}
+              />
+              <Tooltip
+                formatter={(value: number, name: string) => [
+                  formatNumber(value),
+                  name,
+                ]}
+                labelStyle={{ color: "#334155", fontWeight: 500 }}
+                contentStyle={{
+                  backgroundColor: "#ffffff",
+                  border: "1px solid #e2e8f0",
+                  borderRadius: "12px",
+                  boxShadow: "0 10px 15px -3px rgba(0, 0, 0, 0.1)",
+                }}
+              />
+              <Legend wrapperStyle={{ paddingTop: "20px" }} />
+              {Object.entries(modelColors)
+                .slice(0, 5)
+                .map(([model, color]) => (
+                  <Bar
+                    key={model}
+                    dataKey={model}
+                    fill={color}
+                    name={model}
+                    radius={[2, 2, 0, 0]}
+                  />
+                ))}
+            </BarChart>
+          </ResponsiveContainer>
+        </Card>
+
+        {/* Output Tokens Chart */}
+        <Card className="bg-white/80 backdrop-blur-sm border-0 shadow-lg xl:col-span-2">
+          <div className="flex items-center justify-between mb-6">
+            <h3 className="text-lg font-bold text-slate-900">
+              Output Tokens
+              <span className="text-sm font-normal text-slate-500 ml-2">
+                (tokens)
+              </span>
+            </h3>
+          </div>
+          <ResponsiveContainer width="100%" height={300}>
+            <BarChart
+              data={outputData}
+              margin={{ top: 20, right: 30, left: 20, bottom: 5 }}
+            >
+              <CartesianGrid strokeDasharray="3 3" stroke="#e2e8f0" />
+              <XAxis
+                dataKey="time"
+                tick={{ fontSize: 12, fill: "#64748b" }}
+                tickLine={{ stroke: "#cbd5e1" }}
+              />
+              <YAxis
+                tick={{ fontSize: 12, fill: "#64748b" }}
+                tickFormatter={formatNumber}
+                tickLine={{ stroke: "#cbd5e1" }}
+              />
+              <Tooltip
+                formatter={(value: number, name: string) => [
+                  formatNumber(value),
+                  name,
+                ]}
+                labelStyle={{ color: "#334155", fontWeight: 500 }}
+                contentStyle={{
+                  backgroundColor: "#ffffff",
+                  border: "1px solid #e2e8f0",
+                  borderRadius: "12px",
+                  boxShadow: "0 10px 15px -3px rgba(0, 0, 0, 0.1)",
+                }}
+              />
+              <Legend />
+              {Object.entries(modelColors)
+                .slice(0, 5)
+                .map(([model, color]) => (
+                  <Bar
+                    key={model}
+                    dataKey={model}
+                    fill={color}
+                    name={model}
+                    radius={[2, 2, 0, 0]}
+                  />
+                ))}
+            </BarChart>
+          </ResponsiveContainer>
+        </Card>
+
+        {/* Requests Per Second */}
+        <Card className="bg-white/80 backdrop-blur-sm border-0 shadow-lg">
+          <div className="flex items-center justify-between mb-6">
+            <h3 className="text-lg font-bold text-slate-900">
+              Requests Per Second
+              <span className="text-sm font-normal text-slate-500 ml-2">
+                (requests/second)
+              </span>
+            </h3>
+          </div>
+          <ResponsiveContainer width="100%" height={200}>
+            <AreaChart data={requestsData}>
+              <defs>
+                <linearGradient
+                  id="requestsGradient"
+                  x1="0"
+                  y1="0"
+                  x2="0"
+                  y2="1"
+                >
+                  <stop offset="5%" stopColor="#10b981" stopOpacity={0.3} />
+                  <stop offset="95%" stopColor="#10b981" stopOpacity={0.05} />
+                </linearGradient>
+              </defs>
+              <CartesianGrid strokeDasharray="3 3" stroke="#e2e8f0" />
+              <XAxis dataKey="time" tick={{ fontSize: 12, fill: "#64748b" }} />
+              <YAxis tick={{ fontSize: 12, fill: "#64748b" }} />
+              <Tooltip
+                contentStyle={{
+                  backgroundColor: "#ffffff",
+                  border: "1px solid #e2e8f0",
+                  borderRadius: "12px",
+                }}
+              />
+              <Area
+                type="monotone"
+                dataKey="value"
+                stroke="#10b981"
+                strokeWidth={3}
+                fill="url(#requestsGradient)"
+              />
+            </AreaChart>
+          </ResponsiveContainer>
+        </Card>
+      </div>
+
+      {/* Model Performance Summary */}
+      <Card className="bg-white/80 backdrop-blur-sm border-0 shadow-lg">
+        <div className="flex items-center justify-between mb-6">
+          <h3 className="text-lg font-bold text-slate-900">
+            Model Performance Summary
+          </h3>
+          <div className="flex items-center space-x-2">
+            <span className="text-sm text-slate-500">
+              Last updated: 2 minutes ago
+            </span>
+            <Button
+              variant="ghost"
+              size="sm"
+              className="text-blue-600 hover:text-blue-800"
+            >
+              <RotateCcw className="w-4 h-4" />
+            </Button>
+          </div>
+        </div>
+
+        <div className="grid grid-cols-1 md:grid-cols-2 lg:grid-cols-3 xl:grid-cols-5 gap-4">
+          {[
+            {
+              name: "gpt-4o",
+              requests: "45.2K",
+              latency: "1.2s",
+              cost: "$2.85",
+              status: "healthy",
+            },
+            {
+              name: "claude-3-sonnet",
+              requests: "32.1K",
+              latency: "0.9s",
+              cost: "$1.95",
+              status: "healthy",
+            },
+            {
+              name: "gpt-4",
+              requests: "18.5K",
+              latency: "1.8s",
+              cost: "$4.20",
+              status: "warning",
+            },
+            {
+              name: "gemini-2",
+              requests: "28.7K",
+              latency: "1.1s",
+              cost: "$1.65",
+              status: "healthy",
+            },
+            {
+              name: "gpt-3.5",
+              requests: "67.3K",
+              latency: "0.6s",
+              cost: "$0.85",
+              status: "healthy",
+            },
+          ].map((model) => (
+            <div
+              key={model.name}
+              className="p-4 border border-slate-200 rounded-xl hover:border-slate-300 transition-colors bg-white/60"
+            >
+              <div className="flex items-center justify-between mb-3">
+                <span className="font-semibold text-slate-900 text-sm">
+                  {model.name}
+                </span>
+                <div
+                  className={`w-2 h-2 rounded-full ${
+                    model.status === "healthy"
+                      ? "bg-green-500"
+                      : "bg-yellow-500"
+                  }`}
+                ></div>
+              </div>
+              <div className="space-y-2 text-xs">
+                <div className="flex justify-between">
+                  <span className="text-slate-500">Requests:</span>
+                  <span className="font-medium text-slate-900">
+                    {model.requests}
                   </span>
-                  <div
-                    className={`w-2 h-2 rounded-full ${
-                      model.status === "healthy"
-                        ? "bg-green-500"
-                        : "bg-yellow-500"
-                    }`}
-                  ></div>
                 </div>
-                <div className="space-y-2 text-xs">
-                  <div className="flex justify-between">
-                    <span className="text-slate-500">Requests:</span>
-                    <span className="font-medium text-slate-900">
-                      {model.requests}
-                    </span>
-                  </div>
-                  <div className="flex justify-between">
-                    <span className="text-slate-500">Avg Latency:</span>
-                    <span className="font-medium text-slate-900">
-                      {model.latency}
-                    </span>
-                  </div>
-                  <div className="flex justify-between">
-                    <span className="text-slate-500">Cost:</span>
-                    <span className="font-medium text-slate-900">
-                      {model.cost}
-                    </span>
-                  </div>
+                <div className="flex justify-between">
+                  <span className="text-slate-500">Avg Latency:</span>
+                  <span className="font-medium text-slate-900">
+                    {model.latency}
+                  </span>
+                </div>
+                <div className="flex justify-between">
+                  <span className="text-slate-500">Cost:</span>
+                  <span className="font-medium text-slate-900">
+                    {model.cost}
+                  </span>
                 </div>
               </div>
-            ))}
-          </div>
-        </Card>
+            </div>
+          ))}
+        </div>
+      </Card>
     </>
   );
 }